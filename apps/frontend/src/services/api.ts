import axios from 'axios'
import { ApiError, ErrorCodes as ServiceErrorCodes } from './errors'
import { logger } from './logger'
import type { ErrorCodeValue } from './errors'
import type { AxiosError } from 'axios'
import type { ChatItem } from '@nlux/react'

// Default config values (can be overridden)
export const DEFAULT_TOKEN_STORAGE_KEY = 'dialogue_foundry_token'
export const DEFAULT_CHAT_ID_STORAGE_KEY = 'dialogue_foundry_chat_id'
const DEFAULT_USER_ID_STORAGE_KEY = 'dialogue_foundry_user_id'

// In-memory storage fallback when localStorage is unavailable
class MemoryStorage implements Storage {
  private items: Record<string, string> = {}
  length = 0

  clear(): void {
    this.items = {}
    this.length = 0
  }

  getItem(key: string): string | null {
    return key in this.items ? this.items[key] : null
  }

  key(index: number): string | null {
    return Object.keys(this.items)[index] || null
  }

  removeItem(key: string): void {
    if (key in this.items) {
      delete this.items[key]
      this.length = Object.keys(this.items).length
    }
  }

  setItem(key: string, value: string): void {
    this.items[key] = value
    this.length = Object.keys(this.items).length
  }
}

// Check if localStorage is available
const getStorage = (): Storage => {
  try {
    // Test localStorage access
    const testKey = '_test_storage_access_'
    localStorage.setItem(testKey, 'test')
    localStorage.removeItem(testKey)
    return localStorage
  } catch (e) {
    logger.warning(
      'localStorage not available, falling back to memory storage',
      { error: e }
    )
    return new MemoryStorage()
  }
}

export interface ChatConfig {
  apiBaseUrl: string
  companyId: string
  tokenStorageKey?: string
  chatIdStorageKey?: string
  userIdStorageKey?: string
}

interface Message {
  id: string
  chat_id: string
  user_id: string
  content: string
  role: string
  sequence_number: number
  created_at: string
  updated_at: string | null
  title?: string | null
}

interface ChatInit {
  chatId: string
  messages: ChatItem[]
}

export class ChatApiService {
  private apiBaseUrl: string
  private companyId: string
  private tokenStorageKey: string
  private chatIdStorageKey: string
  private userIdStorageKey: string
  private storage: Storage
  private api: ReturnType<typeof axios.create>

  constructor(config: ChatConfig) {
    this.apiBaseUrl = config.apiBaseUrl
    this.companyId = config.companyId
    this.tokenStorageKey = config.tokenStorageKey || DEFAULT_TOKEN_STORAGE_KEY
    this.chatIdStorageKey =
      config.chatIdStorageKey || DEFAULT_CHAT_ID_STORAGE_KEY
    this.userIdStorageKey =
      config.userIdStorageKey || DEFAULT_USER_ID_STORAGE_KEY
    this.storage = getStorage()

    // Create axios instance
    this.api = axios.create({
      baseURL: this.apiBaseUrl,
      headers: {
        'Content-Type': 'application/json'
      },
      timeout: 30000 // 30 second timeout
    })

    // Add a request interceptor to include the token in all requests
    this.api.interceptors.request.use(
      requestConfig => {
        const token = this.storage.getItem(this.tokenStorageKey)
        if (token && requestConfig.headers) {
          Object.assign(requestConfig.headers, {
            Authorization: `Bearer ${token}`
          })
        }
        return requestConfig
      },
      (error: AxiosError) => {
        logger.captureException(error, {
          context: 'request-interceptor',
          url: error.config?.url
        })
        return Promise.reject(error)
      }
    )

    // Add a response interceptor to handle errors consistently
    this.api.interceptors.response.use(
      response => response,
      (error: AxiosError) => {
        if (error.response) {
          // The request was made and the server responded with an error status
          const responseStatus = error.response.status
          const data = error.response.data as any

          let errorCode: ErrorCodeValue = ServiceErrorCodes.UNKNOWN_ERROR

          // Check if there's a specific error in the response
          if (data && data.error) {
            errorCode = data.code || `HTTP_${responseStatus}`
          }

          // Create friendly messages for common HTTP status codes
          switch (responseStatus) {
            case 401:
              // Check if this is specifically a token expiration
              if (data && data.code === ServiceErrorCodes.TOKEN_EXPIRED) {
                errorCode = ServiceErrorCodes.TOKEN_EXPIRED
              } else {
                // Other authentication errors like invalid tokens
                errorCode = ServiceErrorCodes.TOKEN_INVALID
              }
              break
            case 403:
              errorCode = ServiceErrorCodes.AUTH_FORBIDDEN
              break
            case 404:
              errorCode = ServiceErrorCodes.NOT_FOUND
              break
            case 429:
              errorCode = ServiceErrorCodes.RATE_LIMITED
              break
            case 500:
            case 502:
            case 503:
            case 504:
              errorCode = ServiceErrorCodes.SERVER_ERROR
              break
          }

          // Create the API error
          const apiError = new ApiError(errorCode, false)

          // Only log to Sentry for non-expiration errors
          if (errorCode !== ServiceErrorCodes.TOKEN_EXPIRED) {
            logger.captureException(apiError, {
              originalError: error,
              httpStatus: responseStatus,
              endpoint: error.config?.url,
              method: error.config?.method?.toUpperCase(),
              requestData: error.config?.data,
              responseData: data
            })
          }

          return Promise.reject(apiError)
        } else if (error.request) {
          // The request was made but no response was received
          const networkError = new ApiError(
            ServiceErrorCodes.NETWORK_ERROR,
            true
          )

          logger.captureException(networkError, {
            originalError: error,
            endpoint: error.config?.url,
            method: error.config?.method?.toUpperCase()
          })

          return Promise.reject(networkError)
        } else {
          // Something happened in setting up the request
          const requestError = new ApiError(
            ServiceErrorCodes.REQUEST_FAILED,
            false
          )

          logger.captureException(requestError, {
            originalError: error,
            message: error.message
          })

          return Promise.reject(requestError)
        }
      }
    )
  }

  /**
   * Initialize the chat system
   * - Checks for existing token and chat ID
   * - If not found, creates a new chat
   * - Returns the chat data and conversation history
   */
  async initializeChat(welcomeMessage: string | undefined): Promise<ChatInit> {
    const storedToken = this.storage.getItem(this.tokenStorageKey)
    const storedChatId = this.storage.getItem(this.chatIdStorageKey)

    // If we have both a token and chat ID, try to load the existing chat
    if (storedToken && storedChatId) {
      try {
        const response = await this.api.get(`/chats/${storedChatId}`)

        return {
          chatId: storedChatId,
          messages: this.mapMessagesToNluxFormat(response.data.messages || [])
        }
      } catch (error) {
        // Check if this is a token expiration
        if (
          error instanceof ApiError &&
          error.code === ServiceErrorCodes.TOKEN_EXPIRED
        ) {
          logger.debug('Token expired during initialization, creating new chat')
        } else {
          logger.error('Error loading existing chat', {
            chatId: storedChatId,
            error
          })
        }

        // If there's an error (e.g., token expired), clear storage and create a new chat
        this.storage.removeItem(this.tokenStorageKey)
        this.storage.removeItem(this.chatIdStorageKey)
      }
    }

    // Create a new chat
    return this.createNewChat({ welcomeMessage })
  }

  /**
   * Create a new chat session
   */
  async createNewChat({
    welcomeMessage,
    sameUser
  }: { welcomeMessage?: string; sameUser?: boolean } = {}): Promise<ChatInit> {
    try {
      const userId = sameUser
        ? this.storage.getItem(this.userIdStorageKey)
        : undefined

      const response = await this.api.post('/chats', {
        name: 'New Conversation',
        companyId: this.companyId,
        welcomeMessage,
        ...(userId
          ? {
              userId
            }
          : {})
      })

      // Store token and chat ID
      this.storage.setItem(this.tokenStorageKey, response.data.accessToken)
      this.storage.setItem(this.chatIdStorageKey, response.data.chat.id)
      this.storage.setItem(this.userIdStorageKey, response.data.chat.user_id)

      return {
        chatId: response.data.chat.id,
        messages: [] // New chat has no messages yet
      }
    } catch (error) {
      logger.error('Error creating new chat', { error })

      // Throw a more informative error
      if (error instanceof ApiError) {
        throw error
      } else {
        const chatCreationError = new ApiError(
          ServiceErrorCodes.CHAT_CREATION_FAILED,
          false
        )

        logger.captureException(chatCreationError, {
          originalError: error
        })

        throw chatCreationError
      }
    }
  }

  /**
   * Clear the current chat session and create a new one
   */
  async startNewChat(): Promise<ChatInit> {
    this.storage.removeItem(this.tokenStorageKey)
    this.storage.removeItem(this.chatIdStorageKey)

    return this.createNewChat()
  }

  /**
   * Get the current chat ID
   */
  getCurrentChatId(): string | null {
    return this.storage.getItem(this.chatIdStorageKey)
  }

  /**
   * Get the current authentication token
   */
  getCurrentToken(): string | null {
    return this.storage.getItem(this.tokenStorageKey)
  }

  /**
   * Get the current user ID
   */
  getCurrentUserId(): string | null {
    return this.storage.getItem(this.userIdStorageKey)
  }

  /**
   * Get the company ID
   */
  getCompanyId(): string {
    return this.companyId
  }

  /**
   * Get the API base URL
   */
  getApiBaseUrl(): string {
    return this.apiBaseUrl
  }

  /**
   * Map backend message format to NLUX format
   * @param messages - Backend messages
   */
  private mapMessagesToNluxFormat(messages: Message[]): ChatItem[] {
    return messages.map(message => ({
      id: message.id,
      message: message.content,
      role: message.role === 'user' ? 'user' : 'assistant',
      timestamp: new Date(message.created_at).getTime()
    }))
  }

  /**
   * Check if the chat session is properly initialized
   */
  isChatInitialized(): boolean {
    const chatId = this.storage.getItem(this.chatIdStorageKey)
    const userId = this.storage.getItem(this.userIdStorageKey)
    const token = this.storage.getItem(this.tokenStorageKey)

    const uuidRegex =
      /^[0-9a-f]{8}-[0-9a-f]{4}-[1-5][0-9a-f]{3}-[89ab][0-9a-f]{3}-[0-9a-f]{12}$/i

    return !!(
      chatId &&
      userId &&
      token &&
      uuidRegex.test(chatId) &&
      uuidRegex.test(userId)
    )
  }

  /**
   * Record an analytics event - tries sendBeacon first, falls back to regular POST
   */
  async recordAnalyticsEvent(
    eventType: string,
    eventData: Record<string, any> = {}
  ): Promise<void> {
    // Capture all required values immediately to avoid issues during page unload
    const chatId = this.storage.getItem(this.chatIdStorageKey)
    const userId = this.storage.getItem(this.userIdStorageKey)

    console.log('Analytics event attempt:', {
      eventType,
      chatId: chatId ? `${chatId.substring(0, 8)}...` : null,
      userId: userId ? `${userId.substring(0, 8)}...` : null,
      storageType: this.storage.constructor.name
    })

    // Check if chat is properly initialized
    if (!chatId || !userId) {
      console.warn('Skipping analytics event - missing required identifiers:', {
        eventType,
        hasChatId: !!chatId,
        hasUserId: !!userId,
        chatIdValue: chatId,
        userIdValue: userId
      })
      return
    }

    const analyticsPayload = {
      chat_id: chatId,
      message_id: eventData.messageId || undefined,
      user_id: userId,
      company_id: this.companyId,
      event_type: eventType,
      event_data: {
        url: eventData.url,
        link_text: eventData.linkText
      },
      user_agent: navigator.userAgent,
      referrer: document.referrer
    }

    console.log('Sending analytics event:', {
      eventType,
      url: eventData.url,
      method: 'attempting sendBeacon first'
    })

    // Try sendBeacon first if available (for better reliability during page unload)
    if (typeof navigator.sendBeacon === 'function') {
      try {
        const blob = new Blob([JSON.stringify(analyticsPayload)], {
          type: 'application/json'
        })

<<<<<<< HEAD
        const beaconSuccess = navigator.sendBeacon(
          `${this.apiBaseUrl}/analytics/events`,
          blob
        )

=======
        const beaconSuccess = navigator.sendBeacon(`${this.apiBaseUrl}/events`, blob)
        
>>>>>>> f9cb17b5
        if (beaconSuccess) {
          console.log('Analytics event sent via sendBeacon:', {
            eventType,
            url: eventData.url,
            success: true
          })
          return // Success, no need to fall back
        } else {
          console.warn(
            'sendBeacon failed to queue request, falling back to regular POST'
          )
        }
      } catch (error) {
        console.warn(
          'sendBeacon threw an error, falling back to regular POST:',
          error
        )
      }
    }

    // Fallback to regular authenticated POST request
    try {
      await this.api.post('/analytics/events', analyticsPayload)
      console.log('Analytics event sent via regular POST:', {
        eventType,
        url: eventData.url,
        success: true
      })
    } catch (error) {
      // Don't throw analytics errors - just log them
      logger.error('Error recording analytics event', {
        eventType,
        eventData,
        analyticsPayload,
        error
      })
    }
  }

  /**
   * Record a link click event
   */
  async recordLinkClick(
    url: string,
    linkText?: string,
    messageId?: string
  ): Promise<void> {
    await this.recordAnalyticsEvent('link_click', {
      url,
      linkText,
      messageId
    })
  }
}<|MERGE_RESOLUTION|>--- conflicted
+++ resolved
@@ -454,16 +454,8 @@
           type: 'application/json'
         })
 
-<<<<<<< HEAD
-        const beaconSuccess = navigator.sendBeacon(
-          `${this.apiBaseUrl}/analytics/events`,
-          blob
-        )
-
-=======
         const beaconSuccess = navigator.sendBeacon(`${this.apiBaseUrl}/events`, blob)
         
->>>>>>> f9cb17b5
         if (beaconSuccess) {
           console.log('Analytics event sent via sendBeacon:', {
             eventType,
