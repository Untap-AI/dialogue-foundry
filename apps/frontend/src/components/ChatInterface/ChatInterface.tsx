import { useEffect, useMemo, useRef, useState } from 'react'
import { AiChat, useAiChatApi, useAsStreamAdapter } from '../../nlux'
import { useConfig } from '../../contexts/ConfigContext'
import '@nlux/themes/unstyled.css'
import './ChatInterface.css'
import { useResizeObserver } from '../../hooks/useResizeObserver'

import { ChatStreamingService } from '../../services/streaming'
import { ChatApiService } from '../../services/api'
import { ErrorCategory, categorizeError } from '../../services/errors'
import type { ChatStatus } from '../ChatWidget/ChatWidget'
import type { ServiceError } from '../../services/errors'
import type {
  AssistantPersona,
  ChatItem,
  ErrorEventDetails
} from '../../nlux'
import EmailInputChatItem from '../../nlux/core/src/sections/Conversation/EmailInputChatItem'

// Add the icon based on error category
const ERROR_ICON_MAP: Record<ErrorCategory, string> = {
  [ErrorCategory.AUTHENTICATION]: '🔒',
  [ErrorCategory.CONNECTION]: '🔌',
  [ErrorCategory.SERVER]: '🖥️',
  [ErrorCategory.RATE_LIMIT]: '⏱️',
  [ErrorCategory.TIMEOUT]: '⌛',
  [ErrorCategory.UNKNOWN]: '⚠️'
}

interface ChatInterfaceProps {
  className?: string | undefined
  chatId: string | undefined
  initialConversation: ChatItem[] | undefined
  chatStatus: ChatStatus
}

export const ChatInterface = ({
  className,
  chatId,
  initialConversation,
  chatStatus,
}: ChatInterfaceProps) => {
  // Get config from context
  const {
    conversationStarters,
    chatConfig,
    theme = 'light',
    personaOptions
  } = useConfig()

  // Add ref for the chat interface container
  const chatInterfaceRef = useRef<HTMLDivElement>(null)

  const streamingService = useMemo(
    () => new ChatStreamingService(chatConfig),
    [chatConfig]
  )

  // Create analytics service for tracking events
  const analyticsService = useMemo(
    () => new ChatApiService(chatConfig),
    [chatConfig]
  )

  const api = useAiChatApi()

  // Adapter with special event support
  const adapter = useAsStreamAdapter(
    (userMessage: string, observer) => {
      streamingService.streamMessage(
        userMessage,
        chunk => observer.next(chunk),
        () => observer.complete(),
        error => observer.error(error),
        chatConfig.companyId,
        event => {
          if (event.type === 'request_email') {
            api.conversation.createEmailInput()
          }
        }
      )
    },
    [chatConfig.companyId, streamingService]
  )

  // Create a custom error handler for the NLUX error event
  const handleNluxError = (error: ErrorEventDetails) => {
    if (!error.errorObject) {
      return
    }

    const errorObject = error.errorObject as ServiceError

    // Find the error box element
    const errorBox = document.querySelector('.nlux-comp-exceptionBox')
    if (errorBox) {
      // Clear the existing content
      errorBox.innerHTML = ''

      // Process the error through our error handling system
      const category = categorizeError(errorObject.code)
      const message = error.errorObject.message

      // Create our custom error banner
      const errorBanner = document.createElement('div')
      errorBanner.className = `df-error-banner df-error-${category}`

      // Build the error banner content
      errorBanner.innerHTML = `
        <div class="df-error-icon">${ERROR_ICON_MAP[category] || '⚠️'}</div>
        <div class="df-error-content">
          <div class="df-error-message">${message}</div>
        </div>
      `

      // Append our custom error banner
      errorBox.appendChild(errorBanner)

      setTimeout(() => {
        errorBox.innerHTML = ''
      }, 3000)
    }

    console.error('NLUX chat error:', error)
  }

  // Track if we've sent a message
  const messageSent = useRef(false)

  useEffect(() => {
    messageSent.current = false
  }, [chatId])

  // Handle message sent event - creates ChatGPT-like scrolling
  const handleMessageSent = () => {
    messageSent.current = true
    // Remove the conversation starters container
    const startersContainer = document.querySelectorAll(
      '.nlux-conversationStarters-container'
    )
    startersContainer.forEach(container => container.remove())

    // Find the conversation container
    const conversationContainer = document.querySelector(
      '.nlux-conversation-container'
    )
    const chatSegmentsContainer = document.querySelector(
      '.nlux-chatSegments-container'
    )

    if (
      conversationContainer &&
      conversationContainer instanceof HTMLElement &&
      chatSegmentsContainer &&
      chatSegmentsContainer instanceof HTMLElement
    ) {
      // Wait for the last message to be rendered
      setTimeout(() => {
        // Find the last sent message - use querySelectorAll and get the last one to ensure we get the most recent
        const sentMessages = document.querySelectorAll(
          '.nlux-comp-message.nlux_msg_sent'
        )
        const lastMessage =
          sentMessages.length > 0
            ? sentMessages[sentMessages.length - 1]
            : undefined

        if (lastMessage && lastMessage instanceof HTMLElement) {
          // Get the necessary measurements
          const chatSegmentsContainerRect =
            chatSegmentsContainer.getBoundingClientRect()
          const lastMessageRect = lastMessage.getBoundingClientRect()
          const conversationContainerHeight = conversationContainer.clientHeight

          // Calculate how far we need to scroll to position the last message at the top of the container
          // We add a small offset (70px) for better visual appearance
          const scrollOffset =
            conversationContainerHeight -
            (chatSegmentsContainerRect.bottom - lastMessageRect.bottom)
          // TODO: Calcuate small offset based on font size, etc.
          chatSegmentsContainer.style.minHeight = `${
            chatSegmentsContainer.scrollHeight + scrollOffset - 70
          }px`
        }
        // If for some reason we can't find the last message, fall back to scrolling to bottom
        conversationContainer.scrollTo({
          top: chatSegmentsContainer.scrollHeight,
          behavior: 'smooth'
        })
      }, 50)
    }
  }

  // Handler for submitting email
  const handleEmailSubmitted = async (email: string) => {
    console.log('handleEmailSubmitted', email)
    if (!chatId) return
    // You can pass subject/conversationSummary as needed
    await analyticsService.sendEmailRequest(chatId, {
      userEmail: email,
      subject: '',
      conversationSummary: ''
    })
  }

  // Pass email input handlers and state to AiChat
  const aiChatProps = {
    api,
    adapter,
    key: chatId,
    displayOptions: {
      themeId: 'dialogue-foundry',
      colorScheme: theme
    },
    initialConversation,
    conversationOptions: {
      showWelcomeMessage: true,
      autoScroll: false,
      conversationStarters
    },
    messageOptions: {
      markdownLinkTarget: 'self' as 'self'
    },
    personaOptions: {
      assistant: personaOptions?.assistant as AssistantPersona
    },
    composerOptions: {
      placeholder: 'Ask me anything...',
      autoFocus: true
    },
    events: {
      error: handleNluxError,
      messageSent: handleMessageSent,
      emailSubmitted: handleEmailSubmitted
    },
  }
  // Set up link click tracking - only within the chat interface
  useEffect(() => {
<<<<<<< HEAD
    const handleLinkClick = (event: MouseEvent) => {
      const target = event.target as HTMLElement
      const link = target.closest('a')

      if (link && link.href) {
        // Find the message container that contains this link
        const messageContainer = link.closest('.nlux-comp-message')
        let messageId: string | undefined

        if (messageContainer) {
          messageId =
            messageContainer.getAttribute('data-message-id') ||
            messageContainer.id ||
            undefined
=======
    if (
      (!initialConversation || initialConversation.length <= 1) &&
      conversationStarters?.length &&
      chatId &&
      chatStatus === 'initialized' &&
      !messageSent.current
    ) {
      setTimeout(() => {
        if (!messageSent.current) {
          addConversationStarters(conversationStarters, send, analyticsService)
>>>>>>> 48e97321
        }

        // Record analytics immediately without waiting - if the user is clicking links,
        // the chat should already be initialized
        analyticsService
          .recordAnalyticsEvent('link_click', {
            url: link.href,
            linkText: link.textContent || link.innerText || undefined,
            messageId
          })
          .catch(error => {
            console.warn('Analytics recording failed:', error)
          })
      }
    }

    // Add event listener only to the chat interface container
    const chatContainer = chatInterfaceRef.current
    if (chatContainer) {
      chatContainer.addEventListener('click', handleLinkClick)
    }

    // Cleanup
    return () => {
      if (chatContainer) {
        chatContainer.removeEventListener('click', handleLinkClick)
      }
    }
  }, [analyticsService])

  return (
    <div ref={chatInterfaceRef} className={`chat-interface-wrapper ${className}`}>
      <div className="chat-interface-content">
        {(() => {
          switch (chatStatus) {
            case 'uninitialized':
            case 'loading':
              return (
                <div className="chat-loader-container">
                  <div className="chat-spinner"></div>
                  <p className="chat-loading-text">Loading chat...</p>
                </div>
              )
            case 'initialized':
              return (
                <AiChat {...aiChatProps} />
              )
            case 'error':
              return (
                <div className="chat-error-container">
                  <p className="chat-error-text">Error loading chat.</p>
                  <p className="chat-error-text">Please try again.</p>
                </div>
              )
          }
        })()}
      </div>
      <div className="df-powered-by">
        Powered by{' '}
        <a
          href="https://untap-ai.com"
          target="_blank"
          rel="noopener noreferrer"
        >
          Untap AI
        </a>
      </div>
    </div>
  )
<<<<<<< HEAD
=======
}

function addConversationStarters(
  conversationStarters: ConversationStarter[],
  send: (prompt: string) => void,
  analyticsService?: ChatApiService
) {
  const conversationContainer = document.querySelector(
    '.nlux-conversation-container'
  )
  // Check if we should insert conversation starters
  const containerCheck = document.querySelector(
    '.nlux-comp-conversationStarters'
  )

  if (!containerCheck && conversationContainer) {
    // Create a container for our conversation starters
    const startersContainer = document.createElement('div')
    startersContainer.className = 'nlux-conversationStarters-container'

    // Create the inner container
    const innerContainer = document.createElement('div')
    innerContainer.className = 'nlux-comp-conversationStarters'

    // Add each conversation starter as a button with proper click handler
    conversationStarters.forEach(({ prompt: promptFromStarter, label }, index) => {
      if (promptFromStarter && label) {
        const button = document.createElement('button')
        button.className = 'nlux-comp-conversationStarter'
        button.addEventListener('click', () => {
          // Record analytics event before sending the message
          if (analyticsService) {
            analyticsService.recordConversationStarterClick(label, index + 1, promptFromStarter).catch(error => {
              console.warn('Analytics recording failed:', error)
            })
          }
          send(promptFromStarter)
        })

        const span = document.createElement('span')
        span.className = 'nlux-comp-conversationStarter-prompt'
        span.textContent = label

        button.appendChild(span)
        innerContainer.appendChild(button)
      }
    })

    // Assemble and append to DOM
    startersContainer.appendChild(innerContainer)
    if (conversationContainer.parentNode && conversationContainer.nextSibling && typeof conversationContainer.parentNode.insertBefore === 'function') {
      conversationContainer.parentNode.insertBefore(
        startersContainer,
        conversationContainer.nextSibling
      )
    }

    return
  }
>>>>>>> 48e97321
}<|MERGE_RESOLUTION|>--- conflicted
+++ resolved
@@ -236,7 +236,6 @@
   }
   // Set up link click tracking - only within the chat interface
   useEffect(() => {
-<<<<<<< HEAD
     const handleLinkClick = (event: MouseEvent) => {
       const target = event.target as HTMLElement
       const link = target.closest('a')
@@ -251,18 +250,6 @@
             messageContainer.getAttribute('data-message-id') ||
             messageContainer.id ||
             undefined
-=======
-    if (
-      (!initialConversation || initialConversation.length <= 1) &&
-      conversationStarters?.length &&
-      chatId &&
-      chatStatus === 'initialized' &&
-      !messageSent.current
-    ) {
-      setTimeout(() => {
-        if (!messageSent.current) {
-          addConversationStarters(conversationStarters, send, analyticsService)
->>>>>>> 48e97321
         }
 
         // Record analytics immediately without waiting - if the user is clicking links,
@@ -332,66 +319,4 @@
       </div>
     </div>
   )
-<<<<<<< HEAD
-=======
-}
-
-function addConversationStarters(
-  conversationStarters: ConversationStarter[],
-  send: (prompt: string) => void,
-  analyticsService?: ChatApiService
-) {
-  const conversationContainer = document.querySelector(
-    '.nlux-conversation-container'
-  )
-  // Check if we should insert conversation starters
-  const containerCheck = document.querySelector(
-    '.nlux-comp-conversationStarters'
-  )
-
-  if (!containerCheck && conversationContainer) {
-    // Create a container for our conversation starters
-    const startersContainer = document.createElement('div')
-    startersContainer.className = 'nlux-conversationStarters-container'
-
-    // Create the inner container
-    const innerContainer = document.createElement('div')
-    innerContainer.className = 'nlux-comp-conversationStarters'
-
-    // Add each conversation starter as a button with proper click handler
-    conversationStarters.forEach(({ prompt: promptFromStarter, label }, index) => {
-      if (promptFromStarter && label) {
-        const button = document.createElement('button')
-        button.className = 'nlux-comp-conversationStarter'
-        button.addEventListener('click', () => {
-          // Record analytics event before sending the message
-          if (analyticsService) {
-            analyticsService.recordConversationStarterClick(label, index + 1, promptFromStarter).catch(error => {
-              console.warn('Analytics recording failed:', error)
-            })
-          }
-          send(promptFromStarter)
-        })
-
-        const span = document.createElement('span')
-        span.className = 'nlux-comp-conversationStarter-prompt'
-        span.textContent = label
-
-        button.appendChild(span)
-        innerContainer.appendChild(button)
-      }
-    })
-
-    // Assemble and append to DOM
-    startersContainer.appendChild(innerContainer)
-    if (conversationContainer.parentNode && conversationContainer.nextSibling && typeof conversationContainer.parentNode.insertBefore === 'function') {
-      conversationContainer.parentNode.insertBefore(
-        startersContainer,
-        conversationContainer.nextSibling
-      )
-    }
-
-    return
-  }
->>>>>>> 48e97321
 }